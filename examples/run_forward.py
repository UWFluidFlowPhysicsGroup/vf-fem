"""
Just runs the forward model, yep that's all...
"""

import sys
import os
from time import perf_counter

import h5py
import dolfin as dfn
import matplotlib.pyplot as plt
import numpy as np

sys.path.append('../')
from femvf import mesh_operators
from femvf.forward import forward
from femvf import forms
from femvf import constants


if __name__ == '__main__':
    dfn.set_log_level(30)

    # Solid and Fluid properties
    solid_props = constants.DEFAULT_SOLID_PROPERTIES
    fluid_props = constants.DEFAULT_FLUID_PROPERTIES

    mesh_dir = os.path.expanduser('~/GraduateSchool/Projects/FEMVFOptimization/meshes/')

    mesh_base_filename = 'geometry2'
    mesh_path = os.path.join(mesh_dir, mesh_base_filename + '.xml')

    model = forms.ForwardModel(mesh_path, {'pressure': 1, 'fixed': 3}, {})

    # dt = 1e-4
    # times_meas = [0, 0.1]

<<<<<<< HEAD
    coords = model.mesh.coordinates()[...]
    triangulation = tri.Triangulation(coords[:, 0], coords[:, 1], triangles=model.mesh.cells())

    # dt = 1e-4
    # times_meas = [0, 0.1]

    h5file = 'forward-noinclusion.h5'
    if os.path.exists(h5file):
        os.remove(h5file)
=======
    # h5file = 'forward-noinclusion.h5'
    # if os.path.exists(h5file):
    #     os.remove(h5file)
>>>>>>> c6da4e43

    # runtime_start = perf_counter()
    # forward(model, 0, times_meas, dt, solid_props, fluid_props, h5file=h5file)
    # runtime_end = perf_counter()<|MERGE_RESOLUTION|>--- conflicted
+++ resolved
@@ -35,9 +35,8 @@
     # dt = 1e-4
     # times_meas = [0, 0.1]
 
-<<<<<<< HEAD
-    coords = model.mesh.coordinates()[...]
-    triangulation = tri.Triangulation(coords[:, 0], coords[:, 1], triangles=model.mesh.cells())
+    # coords = model.mesh.coordinates()[...]
+    # triangulation = tri.Triangulation(coords[:, 0], coords[:, 1], triangles=model.mesh.cells())
 
     # dt = 1e-4
     # times_meas = [0, 0.1]
@@ -45,11 +44,6 @@
     h5file = 'forward-noinclusion.h5'
     if os.path.exists(h5file):
         os.remove(h5file)
-=======
-    # h5file = 'forward-noinclusion.h5'
-    # if os.path.exists(h5file):
-    #     os.remove(h5file)
->>>>>>> c6da4e43
 
     # runtime_start = perf_counter()
     # forward(model, 0, times_meas, dt, solid_props, fluid_props, h5file=h5file)
